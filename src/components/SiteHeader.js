--- conflicted
+++ resolved
@@ -2,67 +2,6 @@
 import Link from "gatsby-link";
 
 export default ({ location }) =>
-<<<<<<< HEAD
-  <header>
-    <nav className="navbar navbar-toggleable-md navbar-inverse bg-inverse">
-      <button
-        className="navbar-toggler navbar-toggler-right"
-        type="button"
-        data-toggle="collapse"
-        data-target="#navbarSupportedContent"
-        aria-controls="navbarSupportedContent"
-        aria-expanded="false"
-        aria-label="Toggle navigation"
-      >
-        <span className="navbar-toggler-icon" />
-      </button>
-      <Link to="/" className="navbar-brand">
-        Graphile
-      </Link>
-
-      <div className="collapse navbar-collapse" id="navbarSupportedContent">
-        <ul className="navbar-nav mr-auto">
-          <li className="nav-item">
-            <Link
-              className={`nav-link ${location.pathname.match(/^\/$/)
-                ? "active"
-                : ""}`}
-              to="/"
-            >
-              Home
-            </Link>
-          </li>
-          <li className="nav-item">
-            <Link
-              className={`nav-link ${location.pathname.match(
-                /^\/graphile-build(\/|$)/
-              )
-                ? "active"
-                : ""}`}
-              to="/graphile-build/getting-started/"
-            >
-              Graphile-Build
-            </Link>
-          </li>
-          <li className="nav-item">
-            <Link
-              className={`nav-link ${location.pathname.match(
-                /^\/postgraphile(\/|$)/
-              )
-                ? "active"
-                : ""}`}
-              to="/postgraphile/introduction/"
-            >
-              PostGraphile
-            </Link>
-          </li>
-        </ul>
-        <span className="navbar-text">
-          <a href="https://github.com/graphile/graphile-build">
-            <img src="/images/GitHub-Mark-Light-120px-plus.png" width="26" />
-          </a>
-        </span>
-=======
   <header className="content">
     <nav className="navbar">
       <div className="container">
@@ -97,25 +36,25 @@
             <li className="navbar-item">
               <Link
                 className={`nav-link ${location.pathname.match(
+                  /^\/postgraphile(\/|$)/
+                )
+                  ? "active"
+                  : ""}`}
+                to="/postgraphile/introduction/"
+              >
+                PostGraphile
+              </Link>
+            </li>
+            <li className="navbar-item">
+              <Link
+                className={`nav-link ${location.pathname.match(
                   /^\/graphile-build(\/|$)/
                 )
                   ? "active"
                   : ""}`}
                 to="/graphile-build/getting-started/"
               >
-                graphile-build
-              </Link>
-            </li>
-            <li className="navbar-item">
-              <Link
-                className={`nav-link ${location.pathname.match(
-                  /^\/graphile-build-pg(\/|$)/
-                )
-                  ? "active"
-                  : ""}`}
-                to="/graphile-build-pg/introduction/"
-              >
-                graphile-build-pg
+                Graphile Build
               </Link>
             </li>
             <li className="navbar-item ml-auto">
@@ -129,7 +68,6 @@
             </li>
           </ul>
         </div>
->>>>>>> 73215b16
       </div>
     </nav>
   </header>;